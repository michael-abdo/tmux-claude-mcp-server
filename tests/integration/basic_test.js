/**
 * Basic tests for tmux-claude MCP Server
 * 
 * Tests core functionality without requiring actual tmux sessions.
 * Uses mocked tmux interface for isolated testing.
 */

import { test } from 'node:test';
import assert from 'node:assert';
import { InstanceManager } from '../../src/instance_manager.js';
<<<<<<< HEAD
import { EnhancedMCPTools } from '../../src/enhanced_mcp_tools.js';
=======
import { MCPTools } from '../../src/mcp_tools.js';
import { buildClaudeMd } from '../../src/claude_md_builder.js';
>>>>>>> f8ad3277

// Mock TmuxInterface for testing
class MockTmuxInterface {
    constructor() {
        this.sessions = new Map();
        this.panes = new Map();
    }

    async createSession(name, cwd, detached = true) {
        this.sessions.set(name, { name, cwd, detached });
        this.panes.set(`${name}:0.0`, { content: '' });
        return true;
    }

    async killSession(name) {
        this.sessions.delete(name);
        this.panes.delete(`${name}:0.0`);
        return true;
    }

    async sendKeys(target, keys, enter = false) {
        if (this.panes.has(target)) {
            const pane = this.panes.get(target);
            pane.content += keys + (enter ? '\n' : '');
            return true;
        }
        return false;
    }

    async capturePane(target, lines = null) {
        const pane = this.panes.get(target);
        return pane ? pane.content : '';
    }

    getPaneTarget(sessionName, windowIndex = 0, paneIndex = 0) {
        return `${sessionName}:${windowIndex}.${paneIndex}`;
    }

    async isPaneActive(target) {
        return this.panes.has(target);
    }

    async sessionExists(name) {
        return this.sessions.has(name);
    }
}

test('InstanceManager can generate hierarchical instance IDs', () => {
    const manager = new InstanceManager('./test-state');
    
    const execId = manager.generateInstanceId('executive');
    assert.match(execId, /^exec_\d+$/);
    
    const mgrId = manager.generateInstanceId('manager', 'exec_123');
    assert.match(mgrId, /^mgr_123_\d+$/);
    
    const specId = manager.generateInstanceId('specialist', 'mgr_123_456');
    assert.match(specId, /^spec_123_456_\d+$/);
});

test('MCPTools validates spawn parameters', async () => {
    const manager = new InstanceManager('./test-state');
    const tools = new EnhancedMCPTools(manager);
    
    // Missing parameters should throw
    await assert.rejects(
        tools.spawn({}),
        /Missing required parameters/
    );
    
    // Invalid role should throw
    await assert.rejects(
        tools.spawn({ role: 'invalid', workDir: '/test', context: 'test' }),
        /Invalid role/
    );
    
    // Specialist caller should be rejected
    await assert.rejects(
        tools.spawn(
            { role: 'manager', workDir: '/test', context: 'test' },
            'specialist'
        ),
        /Specialists have NO access/
    );
});

test('MCPTools enforces role-based access control', async () => {
    const manager = new InstanceManager('./test-state');
    const tools = new EnhancedMCPTools(manager);
    
    // All tools should reject specialist callers
    const sendParams = { instanceId: 'test_123', text: 'test message' };
    const readParams = { instanceId: 'test_123' };
    const terminateParams = { instanceId: 'test_123' };
    
    await assert.rejects(
        tools.send(sendParams, 'specialist'),
        /Specialists have NO access/
    );
    
    await assert.rejects(
        tools.read(readParams, 'specialist'),
        /Specialists have NO access/
    );
    
    await assert.rejects(
        tools.list({}, 'specialist'),
        /Specialists have NO access/
    );
    
    await assert.rejects(
        tools.terminate(terminateParams, 'specialist'),
        /Specialists have NO access/
    );
});

test('MCPTools returns proper tool definitions', () => {
    const manager = new InstanceManager('./test-state');
    const tools = new EnhancedMCPTools(manager);
    
    const definitions = tools.getToolDefinitions();
    
    assert.equal(definitions.length, 6); // 5 core tools + restart
    
    const toolNames = definitions.map(t => t.name);
    assert.deepEqual(toolNames, ['spawn', 'send', 'read', 'list', 'terminate', 'restart']);
    
    // Check spawn tool definition
    const spawnTool = definitions.find(t => t.name === 'spawn');
    assert.ok(spawnTool);
    assert.equal(spawnTool.inputSchema.required.length, 3);
    assert.deepEqual(spawnTool.inputSchema.required, ['role', 'workDir', 'context']);
});

test('InstanceManager builds appropriate CLAUDE.md content', () => {
    // Test specialist context using canonical buildClaudeMd function
    const specialistContext = buildClaudeMd(
        'specialist', 
        'spec_1_1_1',
        '/test/workdir',
        'mgr_1_1',
        'Base context'
    );
    
    assert.match(specialistContext, /Instance Context - spec_1_1_1/);
    assert.match(specialistContext, /Role.*specialist/);
    assert.match(specialistContext, /YOUR SPECIALIST RESPONSIBILITIES/);
    assert.match(specialistContext, /Base context/);
    
    // Test manager context using canonical buildClaudeMd function
    const managerContext = buildClaudeMd(
        'manager',
        'mgr_1_1',
        '/test/workdir',
        'exec_1',
        'Base context'
    );
    
    assert.match(managerContext, /Instance Context - mgr_1_1/);
    assert.match(managerContext, /Role.*manager/);
    assert.match(managerContext, /YOUR MANAGER RESPONSIBILITIES/);
    assert.match(managerContext, /Parent Instance.*exec_1/);
});

console.log('Running basic tests for tmux-claude MCP Server...');<|MERGE_RESOLUTION|>--- conflicted
+++ resolved
@@ -8,12 +8,8 @@
 import { test } from 'node:test';
 import assert from 'node:assert';
 import { InstanceManager } from '../../src/instance_manager.js';
-<<<<<<< HEAD
 import { EnhancedMCPTools } from '../../src/enhanced_mcp_tools.js';
-=======
-import { MCPTools } from '../../src/mcp_tools.js';
 import { buildClaudeMd } from '../../src/claude_md_builder.js';
->>>>>>> f8ad3277
 
 // Mock TmuxInterface for testing
 class MockTmuxInterface {
