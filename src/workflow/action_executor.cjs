--- conflicted
+++ resolved
@@ -36,8 +36,7 @@
       throw error;
     }
   }
-<<<<<<< HEAD
-
+  
   // Delegate to action library
   getAvailableActions() {
     return this.actionLibrary.getAvailableActions();
@@ -45,7 +44,7 @@
 
   getActionDocs(actionType) {
     return this.actionLibrary.getActionDocs(actionType);
-=======
+  }
   
   async executeAction(action) {
     switch (action.action) {
@@ -421,7 +420,6 @@
         reject(new Error(`MCP bridge timeout for command: ${command}`));
       }, timeout);
     });
->>>>>>> f8ad3277
   }
 }
 
