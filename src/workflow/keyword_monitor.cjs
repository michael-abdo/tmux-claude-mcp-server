/**
 * Keyword Monitor - Monitors Claude instance output for specific keywords
 */

const EventEmitter = require('events');
const MCPBridge = require('./mcp_bridge.cjs');

class KeywordMonitor extends EventEmitter {
  constructor(options) {
    super();
    
    this.instanceId = options.instanceId;
    this.keyword = options.keyword;
    this.pollInterval = (options.pollInterval || 5) * 1000; // Convert to ms
    this.timeout = (options.timeout || 300) * 1000; // Convert to ms
    this.bridge = options.bridge || new MCPBridge();
    
    this.startTime = null;
    this.interval = null;
    this.lastReadPosition = 0;
    this.outputBuffer = '';
  }

  start() {
    console.log(`Starting keyword monitor for instance ${this.instanceId}`);
    console.log(`Looking for keyword: ${this.keyword}`);
    
    this.startTime = Date.now();
    
    // Start polling
    this.interval = setInterval(() => {
      this.checkOutput().catch(error => {
        console.error('Error checking output:', error);
        this.emit('error', error);
      });
    }, this.pollInterval);
    
    // Do an immediate check
    this.checkOutput().catch(console.error);
  }

  async checkOutput() {
    try {
      // Check for timeout
      if (Date.now() - this.startTime > this.timeout) {
        this.stop();
        this.emit('timeout');
        return;
      }

      // Read output from instance
      const result = await this.bridge.read({
        instanceId: this.instanceId,
        lines: 200 // Read last 200 lines
      });

      if (!result.success) {
        throw new Error(result.error || 'Failed to read instance output');
      }

      const newOutput = result.output || '';
      
<<<<<<< HEAD
      // Append to buffer (in case keyword spans multiple reads)
      this.outputBuffer = this.outputBuffer.slice(-1000) + newOutput; // Keep last 1000 chars
      
      // Check for keyword(s)
      const keywords = this.keyword.split('|').map(k => k.trim());
      
      for (const keyword of keywords) {
        if (this.outputBuffer.includes(keyword)) {
          console.log(`Keyword detected: ${keyword}`);
=======
      if (output) {
        // Append to buffer and keep last 10000 characters
        this.outputBuffer += output;
        if (this.outputBuffer.length > 10000) {
          this.outputBuffer = this.outputBuffer.slice(-10000);
        }
        
        // Debug: Show what we're checking
        if (process.env.DEBUG || this.debug) {
          console.log(`📖 Read ${output.length} chars from ${this.instanceId}`);
          console.log(`🔍 Checking for keyword: "${this.keyword}"`);
        }
        
        // Check for keyword
        let detected = false;
        if (this.simpleMode) {
          detected = this.detectSimpleKeyword(this.keyword);
        } else {
          detected = this.detectTaskIdKeyword(this.keyword);
        }
        
        if (detected) {
          console.log(`🎯 Keyword detected: "${this.keyword}" in instance ${this.instanceId}`);
>>>>>>> f8ad3277
          this.stop();
          
          // Extract context around the keyword
          const keywordIndex = this.outputBuffer.lastIndexOf(keyword);
          const contextStart = Math.max(0, keywordIndex - 500);
          const contextEnd = Math.min(this.outputBuffer.length, keywordIndex + keyword.length + 500);
          const context = this.outputBuffer.slice(contextStart, contextEnd);
          
          this.emit('keyword_detected', context, keyword);
          return;
        }
      }
      
<<<<<<< HEAD
      // Check if instance is still alive
      const instances = await this.bridge.list({});
      if (instances.success) {
        const instance = instances.instances.find(i => i.id === this.instanceId);
        if (!instance) {
          console.warn(`Instance ${this.instanceId} no longer exists`);
          this.stop();
          this.emit('instance_terminated');
          return;
=======
    } catch (error) {
      console.error(`Error checking keyword for ${this.instanceId}:`, error.message);
      this.emit('error', error);
    }
  }
  
  detectSimpleKeyword(keyword) {
    try {
      // Extract only Claude's most recent response to avoid false positives
      const claudeResponse = this.extractMostRecentClaudeResponse(this.outputBuffer);
      
      if (!claudeResponse) {
        return false; // No Claude response found
      }
      
      const lowerKeyword = keyword.toLowerCase();
      const lowerResponse = claudeResponse.toLowerCase();
      return lowerResponse.includes(lowerKeyword);
    } catch (error) {
      console.error('Error in simple keyword detection:', error);
      return false;
    }
  }
  
  extractMostRecentClaudeResponse(output) {
    try {
      const lines = output.split('\n');
      
      // Find the last user message (starts with ">")
      let lastUserMessageIndex = -1;
      for (let i = lines.length - 1; i >= 0; i--) {
        if (lines[i].trim().startsWith('>')) {
          lastUserMessageIndex = i;
          break;
        }
      }
      
      if (lastUserMessageIndex === -1) {
        // No user message found, return empty to avoid false positives
        return '';
      }
      
      // Find Claude response markers after the last user message
      // Look for ● (Claude Code format) or ⏺ (standard format)
      let firstClaudeResponseIndex = -1;
      for (let i = lastUserMessageIndex + 1; i < lines.length; i++) {
        const trimmed = lines[i].trim();
        if (trimmed.startsWith('●') || trimmed.startsWith('⏺')) {
          firstClaudeResponseIndex = i;
          break;
        }
      }
      
      if (firstClaudeResponseIndex === -1) {
        // No Claude response found after user message
        return '';
      }
      
      // Find where the text input box starts (╭ or ╰ characters)
      let textBoxStartIndex = lines.length;
      for (let i = firstClaudeResponseIndex; i < lines.length; i++) {
        if (lines[i].includes('╭') || lines[i].includes('╰')) {
          textBoxStartIndex = i;
          break;
        }
      }
      
      // Extract only Claude's responses (from first ⏺ to text box)
      const claudeResponseLines = lines.slice(firstClaudeResponseIndex, textBoxStartIndex);
      return claudeResponseLines.join('\n').trim();
      
    } catch (error) {
      console.error('Error extracting Claude response:', error);
      return '';
    }
  }
  
  detectTaskIdKeyword(keyword) {
    try {
      // Task ID mode: Check for exact keyword match in recent output
      const lines = this.outputBuffer.split('\n');
      const recentLines = lines.slice(-20); // Check last 20 lines
      
      for (const line of recentLines) {
        const trimmedLine = line.trim();
        if (trimmedLine.includes(keyword)) {
          return true;
>>>>>>> f8ad3277
        }
      }
      
    } catch (error) {
      // Don't stop on errors, just emit them
      this.emit('error', error);
    }
  }
<<<<<<< HEAD

  stop() {
    if (this.interval) {
      clearInterval(this.interval);
      this.interval = null;
    }
    console.log(`Stopped keyword monitor for instance ${this.instanceId}`);
  }

  // Helper method to check if monitoring is active
  isActive() {
    return this.interval !== null;
=======
  
  findMcpBridge() {
    // Try multiple locations for the MCP bridge script
    const possiblePaths = [
      path.resolve(__dirname, '../../scripts/mcp_bridge.js'),  // Fixed: Go up 2 levels from workflow/
      path.resolve(__dirname, '../scripts/mcp_bridge.js'),
      path.resolve(process.cwd(), 'scripts/mcp_bridge.js'),
      path.resolve(process.cwd(), 'src/scripts/mcp_bridge.js'),
      '/home/ubuntu/dev_ops/tools/tmux-claude-mcp-server/scripts/mcp_bridge.js'  // Fixed: Correct path
    ];
    
    for (const bridgePath of possiblePaths) {
      if (require('fs').existsSync(bridgePath)) {
        console.log(`Found MCP bridge at: ${bridgePath}`);
        return bridgePath;
      }
    }
    
    // Fallback to relative path from workflow directory
    console.warn('Using fallback MCP bridge path');
    return path.resolve(__dirname, '../../scripts/mcp_bridge.js');
  }

  async readInstanceOutput() {
    return new Promise((resolve, reject) => {
      const command = 'node';
      const args = [
        this.mcpBridgePath,
        'read',
        JSON.stringify({
          instanceId: this.instanceId,
          lines: 50  // Increased to capture more output
        })
      ];
      
      // Set working directory to where MCP bridge expects to be
      const workingDir = path.dirname(this.mcpBridgePath);
      
      const process = spawn(command, args, {
        stdio: ['pipe', 'pipe', 'pipe'],
        cwd: workingDir  // Fix: Set correct working directory
      });
      
      let stdout = '';
      let stderr = '';
      
      process.stdout.on('data', (data) => {
        stdout += data.toString();
      });
      
      process.stderr.on('data', (data) => {
        stderr += data.toString();
      });
      
      process.on('close', (code) => {
        if (code !== 0) {
          reject(new Error(`MCP bridge read failed: ${stderr}`));
          return;
        }
        
        try {
          // Parse the JSON response - handle debug output from MCP bridge
          const lines = stdout.trim().split('\n');
          
          // Find the JSON line (should be the last line that starts with {)
          let jsonLine = null;
          for (let i = lines.length - 1; i >= 0; i--) {
            if (lines[i].trim().startsWith('{')) {
              jsonLine = lines[i];
              break;
            }
          }
          
          if (!jsonLine) {
            resolve(''); // No JSON found
            return;
          }
          
          const response = JSON.parse(jsonLine);
          
          if (response.success && response.output) {
            resolve(response.output);
          } else {
            resolve(''); // No new output
          }
        } catch (error) {
          console.error('Failed to parse MCP bridge response:', error);
          resolve(''); // Don't fail on parse errors
        }
      });
      
      process.on('error', (error) => {
        reject(error);
      });
      
      // Set timeout for the read operation
      setTimeout(() => {
        process.kill('SIGTERM');
        reject(new Error('Read operation timeout'));
      }, 10000);
    });
>>>>>>> f8ad3277
  }

  // Get elapsed time
  getElapsedTime() {
    if (!this.startTime) return 0;
    return Date.now() - this.startTime;
  }
}

module.exports = KeywordMonitor;<|MERGE_RESOLUTION|>--- conflicted
+++ resolved
@@ -1,76 +1,97 @@
 /**
  * Keyword Monitor - Monitors Claude instance output for specific keywords
+ * Supports both task ID mode and simple mode for keyword detection
  */
 
 const EventEmitter = require('events');
-const MCPBridge = require('./mcp_bridge.cjs');
+const { spawn } = require('child_process');
+const path = require('path');
 
 class KeywordMonitor extends EventEmitter {
-  constructor(options) {
+  constructor(options = {}) {
     super();
+    
+    // Validate required options
+    if (!options.instanceId) {
+      throw new Error('instanceId is required for keyword monitoring');
+    }
+    if (!options.keyword) {
+      throw new Error('keyword is required for keyword monitoring');
+    }
     
     this.instanceId = options.instanceId;
     this.keyword = options.keyword;
-    this.pollInterval = (options.pollInterval || 5) * 1000; // Convert to ms
-    this.timeout = (options.timeout || 300) * 1000; // Convert to ms
-    this.bridge = options.bridge || new MCPBridge();
-    
-    this.startTime = null;
-    this.interval = null;
-    this.lastReadPosition = 0;
+    this.pollInterval = (options.pollInterval || 5) * 1000; // Convert to milliseconds
+    this.timeout = (options.timeout || 300) * 1000; // Convert to milliseconds
+    this.simpleMode = options.simpleMode || false;
+    
+    this.isRunning = false;
+    this.pollTimer = null;
+    this.timeoutTimer = null;
     this.outputBuffer = '';
-  }
-
+    this.lastReadTime = Date.now();
+    
+    // Path to MCP bridge script (portable resolution)
+    this.mcpBridgePath = options.mcpBridgePath || 
+      this.findMcpBridge();
+  }
+  
   start() {
-    console.log(`Starting keyword monitor for instance ${this.instanceId}`);
-    console.log(`Looking for keyword: ${this.keyword}`);
-    
-    this.startTime = Date.now();
+    if (this.isRunning) {
+      console.warn(`Monitor already running for instance ${this.instanceId}`);
+      return;
+    }
+    
+    console.log(`🔍 Starting keyword monitor for ${this.instanceId}, watching for: "${this.keyword}"`);
+    this.isRunning = true;
+    this.lastReadTime = Date.now();
     
     // Start polling
-    this.interval = setInterval(() => {
-      this.checkOutput().catch(error => {
-        console.error('Error checking output:', error);
-        this.emit('error', error);
-      });
+    this.pollTimer = setInterval(() => {
+      this.checkForKeyword();
     }, this.pollInterval);
     
-    // Do an immediate check
-    this.checkOutput().catch(console.error);
-  }
-
-  async checkOutput() {
-    try {
-      // Check for timeout
-      if (Date.now() - this.startTime > this.timeout) {
+    // Set timeout
+    this.timeoutTimer = setTimeout(() => {
+      if (this.isRunning) {
+        console.log(`⏰ Keyword monitor timeout for ${this.instanceId}`);
         this.stop();
         this.emit('timeout');
-        return;
-      }
-
-      // Read output from instance
-      const result = await this.bridge.read({
-        instanceId: this.instanceId,
-        lines: 200 // Read last 200 lines
-      });
-
-      if (!result.success) {
-        throw new Error(result.error || 'Failed to read instance output');
-      }
-
-      const newOutput = result.output || '';
-      
-<<<<<<< HEAD
-      // Append to buffer (in case keyword spans multiple reads)
-      this.outputBuffer = this.outputBuffer.slice(-1000) + newOutput; // Keep last 1000 chars
-      
-      // Check for keyword(s)
-      const keywords = this.keyword.split('|').map(k => k.trim());
-      
-      for (const keyword of keywords) {
-        if (this.outputBuffer.includes(keyword)) {
-          console.log(`Keyword detected: ${keyword}`);
-=======
+      }
+    }, this.timeout);
+    
+    // Do initial check
+    this.checkForKeyword();
+  }
+  
+  stop() {
+    if (!this.isRunning) {
+      return;
+    }
+    
+    console.log(`🛑 Stopping keyword monitor for ${this.instanceId}`);
+    this.isRunning = false;
+    
+    if (this.pollTimer) {
+      clearInterval(this.pollTimer);
+      this.pollTimer = null;
+    }
+    
+    if (this.timeoutTimer) {
+      clearTimeout(this.timeoutTimer);
+      this.timeoutTimer = null;
+    }
+  }
+  
+  async checkForKeyword() {
+    if (!this.isRunning) {
+      return;
+    }
+    
+    try {
+      // Read latest output from instance
+      const output = await this.readInstanceOutput();
+      
       if (output) {
         // Append to buffer and keep last 10000 characters
         this.outputBuffer += output;
@@ -94,31 +115,13 @@
         
         if (detected) {
           console.log(`🎯 Keyword detected: "${this.keyword}" in instance ${this.instanceId}`);
->>>>>>> f8ad3277
           this.stop();
-          
-          // Extract context around the keyword
-          const keywordIndex = this.outputBuffer.lastIndexOf(keyword);
-          const contextStart = Math.max(0, keywordIndex - 500);
-          const contextEnd = Math.min(this.outputBuffer.length, keywordIndex + keyword.length + 500);
-          const context = this.outputBuffer.slice(contextStart, contextEnd);
-          
-          this.emit('keyword_detected', context, keyword);
-          return;
-        }
-      }
-      
-<<<<<<< HEAD
-      // Check if instance is still alive
-      const instances = await this.bridge.list({});
-      if (instances.success) {
-        const instance = instances.instances.find(i => i.id === this.instanceId);
-        if (!instance) {
-          console.warn(`Instance ${this.instanceId} no longer exists`);
-          this.stop();
-          this.emit('instance_terminated');
-          return;
-=======
+          this.emit('keyword_detected', this.outputBuffer);
+        }
+        
+        this.lastReadTime = Date.now();
+      }
+      
     } catch (error) {
       console.error(`Error checking keyword for ${this.instanceId}:`, error.message);
       this.emit('error', error);
@@ -206,29 +209,15 @@
         const trimmedLine = line.trim();
         if (trimmedLine.includes(keyword)) {
           return true;
->>>>>>> f8ad3277
-        }
-      }
-      
+        }
+      }
+      
+      return false;
     } catch (error) {
-      // Don't stop on errors, just emit them
-      this.emit('error', error);
-    }
-  }
-<<<<<<< HEAD
-
-  stop() {
-    if (this.interval) {
-      clearInterval(this.interval);
-      this.interval = null;
-    }
-    console.log(`Stopped keyword monitor for instance ${this.instanceId}`);
-  }
-
-  // Helper method to check if monitoring is active
-  isActive() {
-    return this.interval !== null;
-=======
+      console.error('Error in task ID keyword detection:', error);
+      return false;
+    }
+  }
   
   findMcpBridge() {
     // Try multiple locations for the MCP bridge script
@@ -330,13 +319,17 @@
         reject(new Error('Read operation timeout'));
       }, 10000);
     });
->>>>>>> f8ad3277
-  }
-
-  // Get elapsed time
-  getElapsedTime() {
-    if (!this.startTime) return 0;
-    return Date.now() - this.startTime;
+  }
+  
+  getStatus() {
+    return {
+      instanceId: this.instanceId,
+      keyword: this.keyword,
+      isRunning: this.isRunning,
+      bufferSize: this.outputBuffer.length,
+      lastReadTime: this.lastReadTime,
+      simpleMode: this.simpleMode
+    };
   }
 }
 
