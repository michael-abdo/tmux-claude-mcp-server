/**
 * Enhanced MCP Tools for Phase 3
 * 
 * Extends the base MCP tools with parallel execution support.
 * Maintains the same interface while adding parallel capabilities
 * internally for Manager instances.
 */

// Standalone enhanced MCP tools - consolidated from multiple implementations
import { ParallelExecutor } from './parallel_executor.js';
import { CircuitBreaker } from './circuit_breaker.js';
import { tracer } from './distributed_tracer.js';
<<<<<<< HEAD
import { sharedWorkspaceGitManager } from './shared_workspace_git_manager.js';
=======
import { Validator } from './utils/validation.js';
>>>>>>> f8ad3277

export class EnhancedMCPTools {
    constructor(instanceManager) {
        this.instanceManager = instanceManager;
        this.parallelExecutors = new Map(); // Track executors per Manager
        this.maxManagerConcurrency = parseInt(process.env.MAX_MANAGER_CONCURRENCY) || 5;
        this.maxSpecialistsPerManager = parseInt(process.env.MAX_SPECIALISTS_PER_MANAGER) || 3;
        this.circuitBreaker = new CircuitBreaker();
        this.tracer = tracer;
        this.gitManager = sharedWorkspaceGitManager;
    }

    /**
     * Tool: spawn
     * Create a new Claude instance with role and context.
     * Enhanced with parallel execution awareness and workspace modes.
     */
    async spawn(params, callerRole = null) {
        const { role, workDir, context, parentId, workspaceMode = 'isolated' } = params;
        
        // Validate parameters
        if (!role || !workDir || !context) {
            throw new Error('Missing required parameters: role, workDir, context');
        }
        
        if (!['executive', 'manager', 'specialist'].includes(role)) {
            throw new Error('Invalid role. Must be: executive, manager, or specialist');
        }
        
        // Validate workspace mode
        if (!['isolated', 'shared'].includes(workspaceMode)) {
            throw new Error('Invalid workspaceMode. Must be: isolated or shared');
        }
        
        // Only managers can use shared mode
        if (workspaceMode === 'shared' && role !== 'manager') {
            throw new Error('Shared workspace mode is only available for managers');
        }
        
        // Role-based access control
        if (callerRole === 'specialist') {
            throw new Error('Specialists have NO access to MCP orchestration tools');
        }
        
        try {
            const result = await this.instanceManager.spawnInstance(role, workDir, context, parentId, { workspaceMode });
            
            // If spawning a Manager, set up parallel executor
            if (role === 'manager') {
                const executor = new ParallelExecutor(this, {
                    maxConcurrent: this.maxSpecialistsPerManager
                });
                this.parallelExecutors.set(result.instanceId, executor);
                console.log(`Parallel executor initialized for Manager ${result.instanceId}`);
            }
            
            return {
                instanceId: result.instanceId,
                paneId: result.paneId,
                projectPath: result.projectPath
            };
        } catch (error) {
            throw new Error(`Failed to spawn instance: ${error.message}`);
        }
    }

    /**
     * Tool: send
     * Send text/prompt to a Claude instance.
     * Enhanced with circuit breaker protection.
     */
    async send(params, callerRole = null) {
        const { instanceId, text } = params;
        
        // Validate parameters
        if (!instanceId || !text) {
            throw new Error('Missing required parameters: instanceId, text');
        }
        
        // Role-based access control
        if (callerRole === 'specialist') {
            throw new Error('Specialists have NO access to MCP orchestration tools');
        }
        
        // Use circuit breaker for protection
        return await this.circuitBreaker.execute(instanceId, async () => {
            try {
                await this.instanceManager.sendToInstance(instanceId, text);
                return { success: true };
            } catch (error) {
                throw new Error(`Failed to send to instance: ${error.message}`);
            }
        });
    }

    /**
     * Tool: read
     * Read output from a Claude instance.
     * Enhanced with circuit breaker protection.
     */
    async read(params, callerRole = null) {
        const { instanceId, lines = 50, follow = false } = params;
        
        // Validate parameters
        if (!instanceId) {
            throw new Error('Missing required parameter: instanceId');
        }
        
        // Role-based access control
        if (callerRole === 'specialist') {
            throw new Error('Specialists have NO access to MCP orchestration tools');
        }
        
        // Use circuit breaker for protection
        return await this.circuitBreaker.execute(instanceId, async () => {
            try {
                const result = await this.instanceManager.readFromInstance(instanceId, lines);
                
                // TODO: Implement follow/streaming if needed
                if (follow) {
                    console.error('Follow mode not yet implemented, returning single read');
                }
                
                return result;
            } catch (error) {
                throw new Error(`Failed to read from instance: ${error.message}`);
            }
        });
    }

    /**
     * Tool: list
     * List all active Claude instances.
     * Enhanced with parallel execution awareness.
     */
    async list(params = {}, callerRole = null) {
        const { role, parentId } = params;
        
        // Role-based access control
        if (callerRole === 'specialist') {
            throw new Error('Specialists have NO access to MCP orchestration tools');
        }
        
        try {
            const instances = await this.instanceManager.listInstances(role, parentId);
            
            // Add status checking for each instance
            const enrichedInstances = await Promise.all(
                instances.map(async (instance) => {
                    const isActive = await this.instanceManager.isInstanceActive(instance.instanceId);
                    const baseInstance = {
                        ...instance,
                        status: isActive ? instance.status : 'inactive'
                    };
                    
                    // Add parallel execution status for Managers
                    if (instance.role === 'manager' && this.parallelExecutors.has(instance.instanceId)) {
                        const executor = this.parallelExecutors.get(instance.instanceId);
                        const parallelStatus = executor.getStatus();
                        return {
                            ...baseInstance,
                            parallelExecution: {
                                active: parallelStatus.activeSpecialists,
                                queued: parallelStatus.queuedTasks,
                                completed: parallelStatus.completedTasks,
                                failed: parallelStatus.failedTasks
                            }
                        };
                    }
                    return baseInstance;
                })
            );
            
            return enrichedInstances;
        } catch (error) {
            throw new Error(`Failed to list instances: ${error.message}`);
        }
    }

    /**
     * Tool: terminate
     * Terminate a Claude instance and optionally its children.
     * Enhanced to clean up parallel executors.
     */
    async terminate(params, callerRole = null) {
        const { instanceId, cascade = false } = params;
        
        // Validate parameters
        if (!instanceId) {
            throw new Error('Missing required parameter: instanceId');
        }
        
        // Role-based access control
        if (callerRole === 'specialist') {
            throw new Error('Specialists have NO access to MCP orchestration tools');
        }
        
        try {
            // If terminating a Manager, clean up its executor
            if (this.parallelExecutors.has(instanceId)) {
                const executor = this.parallelExecutors.get(instanceId);
                await executor.emergencyStop();
                this.parallelExecutors.delete(instanceId);
                console.log(`Cleaned up parallel executor for Manager ${instanceId}`);
            }
            
            // Reset circuit breaker for terminated instance
            this.circuitBreaker.reset(instanceId);
            
            const success = await this.instanceManager.terminateInstance(instanceId, cascade);
            return { success };
        } catch (error) {
            throw new Error(`Failed to terminate instance: ${error.message}`);
        }
    }

    /**
     * Tool: restart
     * Restart a dead instance using --continue flag.
     */
    async restart(params, callerRole = null) {
        const { instanceId } = params;
        
        // Validate parameters
        if (!instanceId) {
            throw new Error('Missing required parameter: instanceId');
        }
        
        // Role-based access control
        if (callerRole === 'specialist') {
            throw new Error('Specialists have NO access to MCP orchestration tools');
        }
        
        try {
            const result = await this.instanceManager.restartInstance(instanceId);
            return result;
        } catch (error) {
            throw new Error(`Failed to restart instance: ${error.message}`);
        }
    }

    /**
     * New tool: Execute parallel tasks (for Manager instances)
     * This enables Managers to run multiple Specialists concurrently
     */
    async executeParallel(params, callerRole = null) {
        const { managerId, tasks, workDir } = params;
        
        // Validate parameters using shared validation
        Validator.validateRequired({ managerId, tasks, workDir }, ['managerId', 'tasks', 'workDir']);
        
        // Only Managers can execute parallel tasks
        if (callerRole !== 'manager') {
            throw new Error('Only Manager instances can execute parallel tasks');
        }
        
        // Get the executor for this Manager
        const executor = this.parallelExecutors.get(managerId);
        if (!executor) {
            throw new Error(`No parallel executor found for Manager ${managerId}`);
        }
        
        // Start trace for parallel execution
        const trace = this.tracer.startTrace('parallel_execution', {
            managerId,
            taskCount: tasks.length,
            workDir
        });
        
        try {
            const execSpan = trace ? trace.startSpan('execute_tasks') : null;
            if (execSpan) {
                execSpan.setTag('manager_id', managerId);
                execSpan.setTag('task_count', tasks.length);
            }
            
            const results = await executor.executeParallel(tasks, managerId, workDir);
            
            if (execSpan) {
                execSpan.setTag('completed', results.completed);
                execSpan.setTag('failed', results.failed);
                execSpan.endSpan('success');
            }
            
            // Record metrics
            if (this.instanceManager.stateStore) {
                const metricsSpan = trace ? trace.startSpan('record_metrics') : null;
                
                await this.instanceManager.stateStore.recordMetric('parallel_execution', {
                    managerId,
                    totalTasks: results.total,
                    completed: results.completed,
                    failed: results.failed,
                    duration: results.duration
                });
                
                if (metricsSpan) {
                    metricsSpan.endSpan('success');
                }
            }
            
            if (trace) {
                trace.endTrace('success');
            }
            
            return results;
        } catch (error) {
            if (trace) {
                trace.endTrace('error', error);
            }
            throw new Error(`Parallel execution failed: ${error.message}`);
        }
    }

    /**
     * New tool: Get parallel execution status
     */
    async getParallelStatus(params, callerRole = null) {
        const { managerId } = params;
        
        // Validate parameters using shared validation
        Validator.checkSpecialistAccess(callerRole);
        Validator.validateManagerId(managerId);
        
        const executor = this.parallelExecutors.get(managerId);
        if (!executor) {
            return { status: 'no_executor', managerId };
        }
        
        return executor.getStatus();
    }


    /**
     * New tool: Distribute work across multiple Managers
     * This enables the Executive to balance load across Managers
     */
    async distributeWork(params, callerRole = null) {
        const { tasks, strategy = 'round-robin' } = params;
        
        // Only Executive can distribute work
        if (callerRole !== 'executive') {
            throw new Error('Only Executive instances can distribute work across Managers');
        }
        
        // Get all active Managers
        const managers = await this.list({ role: 'manager' }, 'executive');
        const activeManagers = managers.filter(m => m.status === 'active');
        
        if (activeManagers.length === 0) {
            throw new Error('No active Managers available for work distribution');
        }
        
        // Distribute tasks based on strategy
        const distribution = this.distributeTasks(tasks, activeManagers, strategy);
        
        // Send tasks to each Manager
        const results = [];
        for (const { managerId, assignedTasks } of distribution) {
            try {
                await this.send({
                    instanceId: managerId,
                    text: `PARALLEL_EXECUTE: ${JSON.stringify(assignedTasks)}`
                }, 'executive');
                
                results.push({
                    managerId,
                    tasksAssigned: assignedTasks.length,
                    status: 'assigned'
                });
            } catch (error) {
                results.push({
                    managerId,
                    tasksAssigned: 0,
                    status: 'failed',
                    error: error.message
                });
            }
        }
        
        return {
            strategy,
            managers: activeManagers.length,
            totalTasks: tasks.length,
            distribution: results
        };
    }

    /**
     * Distribute tasks across Managers based on strategy
     */
    distributeTasks(tasks, managers, strategy) {
        const distribution = managers.map(m => ({
            managerId: m.instanceId,
            assignedTasks: [],
            currentLoad: m.parallelExecution?.active || 0
        }));
        
        if (strategy === 'round-robin') {
            // Simple round-robin distribution
            tasks.forEach((task, index) => {
                const managerIndex = index % managers.length;
                distribution[managerIndex].assignedTasks.push(task);
            });
        } else if (strategy === 'least-loaded') {
            // Assign to least loaded Manager
            tasks.forEach(task => {
                // Sort by current load
                distribution.sort((a, b) => a.currentLoad - b.currentLoad);
                distribution[0].assignedTasks.push(task);
                distribution[0].currentLoad++;
            });
        } else if (strategy === 'capacity-aware') {
            // Consider Manager capacity
            tasks.forEach(task => {
                // Find Manager with most available capacity
                const available = distribution.map(d => ({
                    ...d,
                    capacity: this.maxSpecialistsPerManager - d.currentLoad
                })).filter(d => d.capacity > 0);
                
                if (available.length > 0) {
                    // Sort by available capacity
                    available.sort((a, b) => b.capacity - a.capacity);
                    available[0].assignedTasks.push(task);
                    available[0].currentLoad++;
                }
            });
        }
        
        return distribution;
    }

    /**
     * Get enhanced tool definitions including Phase 3 tools
     */
    getToolDefinitions(server = null) {
        this.server = server; // Store server reference for enhanced tools
        
        // Core MCP tools (consolidated from base implementation)
        const baseTools = [
            {
                name: 'spawn',
                description: 'Spawn a new Claude instance with role and context',
                inputSchema: {
                    type: 'object',
                    properties: {
                        role: {
                            type: 'string',
                            enum: ['executive', 'manager', 'specialist'],
                            description: 'Role of the instance to create'
                        },
                        workDir: {
                            type: 'string',
                            description: 'Working directory for the instance'
                        },
                        context: {
                            type: 'string',
                            description: 'CLAUDE.md content for the instance'
                        },
                        parentId: {
                            type: 'string',
                            description: 'ID of parent instance for hierarchy tracking'
                        },
                        workspaceMode: {
                            type: 'string',
                            enum: ['isolated', 'shared'],
                            description: 'Workspace mode (isolated or shared for managers)'
                        }
                    },
                    required: ['role', 'workDir', 'context']
                }
            },
            {
                name: 'send',
                description: 'Send text/prompt to a Claude instance',
                inputSchema: {
                    type: 'object',
                    properties: {
                        instanceId: {
                            type: 'string',
                            description: 'ID of the target instance'
                        },
                        text: {
                            type: 'string',
                            description: 'Text to send to the instance'
                        }
                    },
                    required: ['instanceId', 'text']
                }
            },
            {
                name: 'read',
                description: 'Read output from a Claude instance',
                inputSchema: {
                    type: 'object',
                    properties: {
                        instanceId: {
                            type: 'string',
                            description: 'ID of the target instance'
                        },
                        lines: {
                            type: 'number',
                            description: 'Number of lines to read (default: 50)'
                        },
                        follow: {
                            type: 'boolean',
                            description: 'Stream output (default: false)'
                        }
                    },
                    required: ['instanceId']
                }
            },
            {
                name: 'list',
                description: 'List all active Claude instances',
                inputSchema: {
                    type: 'object',
                    properties: {
                        role: {
                            type: 'string',
                            enum: ['executive', 'manager', 'specialist'],
                            description: 'Filter by role'
                        },
                        parentId: {
                            type: 'string',
                            description: 'Filter by parent instance ID'
                        }
                    }
                }
            },
            {
                name: 'terminate',
                description: 'Terminate a Claude instance and optionally its children',
                inputSchema: {
                    type: 'object',
                    properties: {
                        instanceId: {
                            type: 'string',
                            description: 'ID of the instance to terminate'
                        },
                        cascade: {
                            type: 'boolean',
                            description: 'Also terminate child instances (default: false)'
                        }
                    },
                    required: ['instanceId']
                }
            },
            {
                name: 'restart',
                description: 'Restart a dead instance using --continue flag',
                inputSchema: {
                    type: 'object',
                    properties: {
                        instanceId: {
                            type: 'string',
                            description: 'ID of the instance to restart'
                        }
                    },
                    required: ['instanceId']
                }
            }
        ];
        
        // Add Phase 3 specific tools
        const phase3Tools = [
            {
                name: 'executeParallel',
                description: 'Execute multiple tasks in parallel using Specialist instances (Manager only)',
                inputSchema: {
                    type: 'object',
                    properties: {
                        managerId: {
                            type: 'string',
                            description: 'ID of the Manager coordinating the parallel execution'
                        },
                        tasks: {
                            type: 'array',
                            description: 'Array of task objects to execute in parallel',
                            items: {
                                type: 'object',
                                properties: {
                                    id: { type: 'string' },
                                    name: { type: 'string' },
                                    context: { type: 'string' },
                                    instruction: { type: 'string' },
                                    completionPattern: { type: 'string' }
                                },
                                required: ['id', 'name', 'context', 'instruction']
                            }
                        },
                        workDir: {
                            type: 'string',
                            description: 'Working directory for the Specialist instances'
                        }
                    },
                    required: ['managerId', 'tasks', 'workDir']
                }
            },
            {
                name: 'getParallelStatus',
                description: 'Get parallel execution status for a Manager',
                inputSchema: {
                    type: 'object',
                    properties: {
                        managerId: {
                            type: 'string',
                            description: 'ID of the Manager to check'
                        }
                    },
                    required: ['managerId']
                }
            },
            {
                name: 'distributeWork',
                description: 'Distribute tasks across multiple Managers (Executive only)',
                inputSchema: {
                    type: 'object',
                    properties: {
                        tasks: {
                            type: 'array',
                            description: 'Tasks to distribute across Managers'
                        },
                        strategy: {
                            type: 'string',
                            enum: ['round-robin', 'least-loaded', 'capacity-aware'],
                            description: 'Distribution strategy to use'
                        }
                    },
                    required: ['tasks']
                }
            }
        ];

        // Add git collaboration tools (merged from SharedWorkspaceMCPTools)
        const gitCollaborationTools = [
            {
                name: 'merge_manager_work',
                description: 'Coordinate merge of manager work back to main branch (Executive only)',
                inputSchema: {
                    type: 'object',
                    properties: {
                        managerId: {
                            type: 'string',
                            description: 'ID of the manager whose work to merge'
                        },
                        targetBranch: {
                            type: 'string',
                            description: 'Target branch for merge (default: main)'
                        },
                        strategy: {
                            type: 'string',
                            enum: ['auto', 'manual', 'force'],
                            description: 'Merge strategy to use'
                        },
                        deleteBranch: {
                            type: 'boolean',
                            description: 'Delete manager branch after merge'
                        }
                    },
                    required: ['managerId']
                }
            },
            {
                name: 'check_workspace_conflicts',
                description: 'Analyze potential conflicts in shared workspace',
                inputSchema: {
                    type: 'object',
                    properties: {
                        workspaceDir: {
                            type: 'string',
                            description: 'Path to the shared workspace directory'
                        },
                        managerIds: {
                            type: 'array',
                            items: { type: 'string' },
                            description: 'Manager instance IDs to analyze'
                        }
                    },
                    required: ['workspaceDir']
                }
            },
            {
                name: 'sync_manager_branch',
                description: 'Sync manager branch with latest main branch changes (Manager only)',
                inputSchema: {
                    type: 'object',
                    properties: {
                        instanceId: {
                            type: 'string',
                            description: 'Manager instance ID'
                        },
                        baseBranch: {
                            type: 'string',
                            description: 'Base branch to sync with (default: main)'
                        }
                    },
                    required: ['instanceId']
                }
            },
            {
                name: 'commit_manager_work',
                description: 'Commit current work with proper git practices (Manager only)',
                inputSchema: {
                    type: 'object',
                    properties: {
                        instanceId: {
                            type: 'string',
                            description: 'Manager instance ID'
                        },
                        message: {
                            type: 'string',
                            description: 'Commit message'
                        },
                        files: {
                            type: 'array',
                            items: { type: 'string' },
                            description: 'Specific files to commit (default: all changes)'
                        }
                    },
                    required: ['instanceId', 'message']
                }
            },
            {
                name: 'get_workspace_status',
                description: 'Get comprehensive status of shared workspace',
                inputSchema: {
                    type: 'object',
                    properties: {
                        workspaceDir: {
                            type: 'string',
                            description: 'Path to the shared workspace directory'
                        }
                    },
                    required: ['workspaceDir']
                }
            }
        ];
        
        return [...baseTools, ...phase3Tools, ...gitCollaborationTools];
    }

    /**
     * Execute a tool with enhanced capabilities
     */
    async executeTool(toolName, params, callerRole = null) {
        // Handle Phase 3 specific tools
        switch (toolName) {
            case 'executeParallel':
                return await this.executeParallel(params, callerRole);
            case 'getParallelStatus':
                return await this.getParallelStatus(params, callerRole);
            case 'distributeWork':
                return await this.distributeWork(params, callerRole);
            case 'getProgress':
                return await this.getProgress(params, callerRole);
            case 'getGitBranch':
                return await this.getGitBranch(params, callerRole);
            case 'mergeBranch':
                return await this.mergeBranch(params, callerRole);
            // Git collaboration tools (merged from SharedWorkspaceMCPTools)
            case 'merge_manager_work':
                return await this.mergeManagerWork(params, callerRole);
            case 'check_workspace_conflicts':
                return await this.checkWorkspaceConflicts(params, callerRole);
            case 'sync_manager_branch':
                return await this.syncManagerBranch(params, callerRole);
            case 'commit_manager_work':
                return await this.commitManagerWork(params, callerRole);
            case 'get_workspace_status':
                return await this.getWorkspaceStatus(params, callerRole);
            // Core MCP tools (consolidated from base implementation)
            case 'spawn':
                return await this.spawn(params, callerRole);
            case 'send':
                return await this.send(params, callerRole);
            case 'read':
                return await this.read(params, callerRole);
            case 'list':
                return await this.list(params, callerRole);
            case 'terminate':
                return await this.terminate(params, callerRole);
            case 'restart':
                return await this.restart(params, callerRole);
            default:
                throw new Error(`Unknown tool: ${toolName}`);
        }
    }
    
    /**
     * Tool: getProgress
     * Get todo-based progress for an instance
     * 
     * @param {Object} params - Tool parameters
     * @param {string} params.instanceId - Instance to check
     * @param {string} callerRole - Role of the caller
     */
    async getProgress(params, callerRole) {
        const { instanceId } = params;
        
        // Validate parameters using shared validation
        Validator.validateInstanceId(instanceId);
        
        // Allow all roles to check progress
        const progress = this.instanceManager.getInstanceProgress(instanceId);
        
        return {
            instanceId,
            progress,
            message: `Progress for ${instanceId}: ${progress.completed}/${progress.total} tasks completed (${progress.completionRate}%)`
        };
    }
    
    /**
     * Tool: getGitBranch
     * Get the git branch for a specialist instance
     * 
     * @param {Object} params - Tool parameters
     * @param {string} params.instanceId - Instance ID
     * @param {string} callerRole - Role of the caller
     */
    async getGitBranch(params, callerRole) {
        const { instanceId } = params;
        
        // Validate parameters using shared validation
        Validator.validateInstanceId(instanceId);
        
        const instances = await this.instanceManager.listInstances();
        const instance = instances.find(i => i.instanceId === instanceId);
        
        if (!instance) {
            throw new Error(`Instance not found: ${instanceId}`);
        }
        
        return {
            instanceId,
            branchName: instance.branchName || 'main',
            role: instance.role
        };
    }
    
    /**
     * Tool: mergeBranch
     * Merge a specialist's branch back to parent
     * 
     * @param {Object} params - Tool parameters
     * @param {string} params.instanceId - Specialist instance ID
     * @param {string} params.targetBranch - Target branch (default: main)
     * @param {boolean} params.deleteBranch - Delete branch after merge
     * @param {string} callerRole - Role of the caller
     */
    async mergeBranch(params, callerRole) {
        const { instanceId, targetBranch = 'main', deleteBranch = false } = params;
        
        if (callerRole === 'specialist') {
            throw new Error('Specialists cannot merge branches directly');
        }
        
        const instances = await this.instanceManager.listInstances();
        const instance = instances.find(i => i.instanceId === instanceId);
        
        if (!instance) {
            throw new Error(`Instance not found: ${instanceId}`);
        }
        
        if (!instance.branchName) {
            throw new Error(`No branch found for instance: ${instanceId}`);
        }
        
        const { gitBranchManager } = await import('./git_branch_manager.js');
        
        const success = await gitBranchManager.mergeSpecialistWork({
            branchName: instance.branchName,
            targetBranch,
            workDir: instance.projectDir,
            deleteBranch
        });
        
        return {
            success,
            message: success 
                ? `Merged ${instance.branchName} into ${targetBranch}`
                : `Failed to merge ${instance.branchName}`
        };
    }

    // ============ GIT COLLABORATION TOOLS ============
    // Merged from SharedWorkspaceMCPTools

    /**
     * Tool: merge_manager_work
     * Coordinate merge of manager work back to main branch
     */
    async mergeManagerWork(params, callerRole = null) {
        const { 
            managerId, 
            targetBranch = null, 
            strategy = 'auto',
            deleteBranch = false 
        } = params;
        
        if (!managerId) {
            throw new Error('Missing required parameter: managerId');
        }
        
        // Role-based access control - only executives can coordinate merges
        if (callerRole !== 'executive') {
            throw new Error('Only executives can coordinate manager merges');
        }
        
        try {
            // Get manager instance info
            const managerInstance = this.instanceManager.instances[managerId];
            if (!managerInstance) {
                throw new Error(`Manager instance ${managerId} not found`);
            }
            
            if (!managerInstance.isSharedWorkspace) {
                throw new Error(`Manager ${managerId} is not in a shared workspace`);
            }
            
            // Get the manager's branch name
            const managerBranch = `manager-${managerId}`;
            const workspaceDir = managerInstance.workDir;
            
            // Get the default branch if not specified
            const actualTargetBranch = targetBranch || await this.gitManager.getDefaultBranch(workspaceDir);
            
            // Perform coordinated merge
            const mergeResult = await this.gitManager.coordinatedMerge({
                managerBranch,
                targetBranch: actualTargetBranch,
                workspaceDir,
                strategy,
                deleteBranch
            });
            
            return {
                success: mergeResult.success,
                status: mergeResult.status,
                managerBranch,
                targetBranch,
                conflicts: mergeResult.conflicts || [],
                message: mergeResult.message || 'Merge completed successfully'
            };
        } catch (error) {
            throw new Error(`Failed to merge manager work: ${error.message}`);
        }
    }

    /**
     * Tool: check_workspace_conflicts
     * Analyze potential conflicts in shared workspace
     */
    async checkWorkspaceConflicts(params, callerRole = null) {
        const { workspaceDir, managerIds = [] } = params;
        
        if (!workspaceDir) {
            throw new Error('Missing required parameter: workspaceDir');
        }
        
        // Available to executives and managers
        if (!['executive', 'manager'].includes(callerRole)) {
            throw new Error('Only executives and managers can check workspace conflicts');
        }
        
        try {
            const conflictAnalysis = {
                workspace: workspaceDir,
                managers: [],
                conflicts: [],
                recommendations: []
            };
            
            // Analyze each manager's branch for conflicts
            for (const managerId of managerIds) {
                const managerBranch = `manager-${managerId}`;
                
                // Check if branch exists
                if (await this.gitManager.branchExists(managerBranch, workspaceDir)) {
                    // Get the default branch for conflict analysis
                    const defaultBranch = await this.gitManager.getDefaultBranch(workspaceDir);
                    const analysis = await this.gitManager.analyzeConflicts(
                        managerBranch, 
                        defaultBranch, 
                        workspaceDir
                    );
                    
                    conflictAnalysis.managers.push({
                        managerId,
                        branch: managerBranch,
                        hasConflicts: analysis.hasConflicts,
                        conflictingFiles: analysis.conflicts || [],
                        changedFiles: analysis.sourceChanges || []
                    });
                    
                    if (analysis.hasConflicts) {
                        conflictAnalysis.conflicts.push(...analysis.conflicts);
                    }
                }
            }
            
            // Generate recommendations
            if (conflictAnalysis.conflicts.length > 0) {
                conflictAnalysis.recommendations.push(
                    'Coordinate with managers to resolve conflicts before merging',
                    'Consider sequential merging instead of parallel development',
                    'Use MCP messages to communicate about file changes'
                );
            } else {
                conflictAnalysis.recommendations.push(
                    'No conflicts detected - ready for merging',
                    'Consider merging in order of completion'
                );
            }
            
            return conflictAnalysis;
        } catch (error) {
            throw new Error(`Failed to check workspace conflicts: ${error.message}`);
        }
    }

    /**
     * Tool: sync_manager_branch
     * Sync manager branch with latest main branch changes
     */
    async syncManagerBranch(params, callerRole = null) {
        const { instanceId, baseBranch = null } = params;
        
        if (!instanceId) {
            throw new Error('Missing required parameter: instanceId');
        }
        
        // Only managers can sync their own branches
        if (callerRole !== 'manager') {
            throw new Error('Only managers can sync their branches');
        }
        
        try {
            // Get manager instance
            const managerInstance = this.instanceManager.instances[instanceId];
            if (!managerInstance) {
                throw new Error(`Manager instance ${instanceId} not found`);
            }
            
            const workspaceDir = managerInstance.workDir;
            const managerBranch = `manager-${instanceId}`;
            
            // Get the default branch if not specified
            const actualBaseBranch = baseBranch || await this.gitManager.getDefaultBranch(workspaceDir);
            
            // Ensure we're on the manager branch
            await this.gitManager.gitCommand(`checkout ${managerBranch}`, workspaceDir);
            
            // Pull latest changes from base branch
            await this.gitManager.gitCommand(`checkout ${actualBaseBranch}`, workspaceDir);
            await this.gitManager.pullLatestChanges(actualBaseBranch, workspaceDir);
            
            // Merge base branch into manager branch
            await this.gitManager.gitCommand(`checkout ${managerBranch}`, workspaceDir);
            
            const mergeResult = await this.gitManager.gitCommand(
                `merge ${actualBaseBranch} -m "Sync with latest ${actualBaseBranch}"`, 
                workspaceDir
            );
            
            return {
                success: true,
                managerBranch,
                baseBranch,
                message: `Successfully synced ${managerBranch} with ${baseBranch}`
            };
        } catch (error) {
            return {
                success: false,
                error: error.message,
                message: `Failed to sync branch: ${error.message}`
            };
        }
    }

    /**
     * Tool: commit_manager_work  
     * Commit current work with proper git practices
     */
    async commitManagerWork(params, callerRole = null) {
        const { instanceId, message, files = [] } = params;
        
        if (!instanceId || !message) {
            throw new Error('Missing required parameters: instanceId, message');
        }
        
        // Only managers can commit their work
        if (callerRole !== 'manager') {
            throw new Error('Only managers can commit work');
        }
        
        try {
            // Get manager instance
            const managerInstance = this.instanceManager.instances[instanceId];
            if (!managerInstance) {
                throw new Error(`Manager instance ${instanceId} not found`);
            }
            
            const workspaceDir = managerInstance.workDir;
            const managerBranch = `manager-${instanceId}`;
            
            // Ensure we're on the correct branch
            await this.gitManager.gitCommand(`checkout ${managerBranch}`, workspaceDir);
            
            // Add files (all if none specified)
            if (files.length > 0) {
                for (const file of files) {
                    await this.gitManager.gitCommand(`add "${file}"`, workspaceDir);
                }
            } else {
                await this.gitManager.gitCommand('add .', workspaceDir);
            }
            
            // Create commit with enhanced message
            const enhancedMessage = `${message}

Manager: ${instanceId}
Branch: ${managerBranch}
Workspace: Shared collaboration
`;
            
            await this.gitManager.gitCommand(
                `commit -m "${enhancedMessage}"`, 
                workspaceDir
            );
            
            // Try to push to remote
            try {
                await this.gitManager.gitCommand(`push origin ${managerBranch}`, workspaceDir);
            } catch {
                // Ignore push errors (no remote)
            }
            
            return {
                success: true,
                instanceId,
                managerBranch,
                message: `Committed work: ${message}`,
                filesCommitted: files.length || 'all changes'
            };
        } catch (error) {
            throw new Error(`Failed to commit manager work: ${error.message}`);
        }
    }

    /**
     * Tool: get_workspace_status
     * Get comprehensive status of shared workspace
     */
    async getWorkspaceStatus(params, callerRole = null) {
        const { workspaceDir } = params;
        
        if (!workspaceDir) {
            throw new Error('Missing required parameter: workspaceDir');
        }
        
        // Available to executives and managers
        if (!['executive', 'manager'].includes(callerRole)) {
            throw new Error('Only executives and managers can get workspace status');
        }
        
        try {
            const status = {
                workspace: workspaceDir,
                currentBranch: null,
                managers: [],
                branches: [],
                status: 'unknown',
                lastSync: null,
                conflicts: []
            };
            
            // Get current branch
            try {
                status.currentBranch = await this.gitManager.getCurrentBranch(workspaceDir);
            } catch {
                status.status = 'not_git_repo';
                return status;
            }
            
            // Get all branches
            const branchResult = await this.gitManager.gitCommand('branch -a', workspaceDir);
            status.branches = branchResult.stdout
                .split('\n')
                .map(b => b.trim().replace(/^\*?\s*/, ''))
                .filter(b => b);
            
            // Find manager branches and instances
            for (const [instanceId, instance] of Object.entries(this.instanceManager.instances)) {
                if (instance.isSharedWorkspace && instance.workDir === workspaceDir) {
                    const managerBranch = `manager-${instanceId}`;
                    const branchExists = status.branches.some(b => b.includes(managerBranch));
                    
                    status.managers.push({
                        instanceId,
                        branch: managerBranch,
                        branchExists,
                        status: instance.status
                    });
                }
            }
            
            status.status = 'active';
            return status;
        } catch (error) {
            throw new Error(`Failed to get workspace status: ${error.message}`);
        }
    }
}<|MERGE_RESOLUTION|>--- conflicted
+++ resolved
@@ -10,11 +10,8 @@
 import { ParallelExecutor } from './parallel_executor.js';
 import { CircuitBreaker } from './circuit_breaker.js';
 import { tracer } from './distributed_tracer.js';
-<<<<<<< HEAD
 import { sharedWorkspaceGitManager } from './shared_workspace_git_manager.js';
-=======
 import { Validator } from './utils/validation.js';
->>>>>>> f8ad3277
 
 export class EnhancedMCPTools {
     constructor(instanceManager) {
