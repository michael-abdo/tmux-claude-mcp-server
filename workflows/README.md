--- conflicted
+++ resolved
@@ -166,33 +166,6 @@
 │   ├── example_test_generation.yaml         # Iterative test generation
 │   ├── execute_compare_commit.yaml          # Execute-Compare-Commit workflow
 │   ├── execute_compare_commit_simple.yaml   # Simplified version
-<<<<<<< HEAD
-│   └── execute_compare_commit_workflow.yaml # Full-featured version
-├── library/           # Reusable workflow components
-│   ├── actions/               # Modular action implementations
-│   │   ├── index.js          # Action registry and loader
-│   │   ├── core.js           # Basic actions (spawn, send, read, etc.)
-│   │   ├── git.js            # Git operations (commit, push, etc.)
-│   │   ├── analysis.js       # Code analysis actions
-│   │   └── testing.js        # Test generation and execution
-│   ├── prompts/              # Reusable prompt templates
-│   │   ├── code_review.md    # Code review prompt template
-│   │   ├── test_generation.md # Test generation template
-│   │   └── documentation.md  # Documentation template
-│   └── validators/           # Input validation utilities
-│       ├── action_validator.js  # Validate action parameters
-│       └── workflow_validator.js # Validate workflow syntax
-├── scripts/           # Utility scripts for workflow management
-│   ├── create_workflow.js    # Interactive workflow creator
-│   ├── validate_workflow.js  # Workflow syntax validator
-│   ├── run_workflow.js       # Direct workflow runner
-│   └── test_runner.js        # Test execution utility
-└── tests/             # Workflow system tests
-    ├── run_tests.sh          # Test runner script
-    ├── test_minimal.yaml     # Minimal functionality test
-    ├── test_script.yaml      # Script execution test
-    └── test_file_ops.yaml    # File operation test
-=======
 │   ├── execute_compare_commit_workflow.yaml # Full-featured version
 │   ├── phase_workflow.yaml                  # Phase implementation workflow
 │   └── [additional example workflows]       # Various workflow examples
@@ -242,7 +215,6 @@
 ├── user/                        # User-created workflows (initially empty)
 └── workflow_state/              # Runtime workflow state
     └── [runtime state files]    # Workflow execution state
->>>>>>> 81a52846
 ```
 
 ## 🚀 Quick Start
